--- conflicted
+++ resolved
@@ -50,10 +50,5 @@
 
 - Migrating a `FEDERATED` table is unsupported and is irrelevant to the problem `gh-ost` tackles.
 
-<<<<<<< HEAD
-- Migrating a `FEDERATED` table is unsupported and is irrelevant to the problem `gh-ost` tackles.
-
 - [Encrypted binary logs](https://www.percona.com/blog/2018/03/08/binlog-encryption-percona-server-mysql/) are not supported.
-=======
-- `ALTER TABLE ... RENAME TO some_other_name` is not supported (and you shouldn't use `gh-ost` for such a trivial operation).
->>>>>>> 5e953b7e
+- `ALTER TABLE ... RENAME TO some_other_name` is not supported (and you shouldn't use `gh-ost` for such a trivial operation).