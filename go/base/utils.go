/*
   Copyright 2016 GitHub Inc.
	 See https://github.com/github/gh-ost/blob/master/LICENSE
*/

package base

import (
	"fmt"
	"os"
	"regexp"
	"strings"
	"time"

	gosql "database/sql"

	"github.com/github/gh-ost/go/mysql"
)

var (
	prettifyDurationRegexp = regexp.MustCompile("([.][0-9]+)")
)

func PrettifyDurationOutput(d time.Duration) string {
	if d < time.Second {
		return "0s"
	}
	result := fmt.Sprintf("%s", d)
	result = prettifyDurationRegexp.ReplaceAllString(result, "")
	return result
}

func FileExists(fileName string) bool {
	if _, err := os.Stat(fileName); err == nil {
		return true
	}
	return false
}

func TouchFile(fileName string) error {
	f, err := os.OpenFile(fileName, os.O_APPEND|os.O_CREATE, 0755)
	if err != nil {
		return err
	}
	return f.Close()
}

// StringContainsAll returns true if `s` contains all non empty given `substrings`
// The function returns `false` if no non-empty arguments are given.
func StringContainsAll(s string, substrings ...string) bool {
	nonEmptyStringsFound := false
	for _, substring := range substrings {
		if substring == "" {
			continue
		}
		if strings.Contains(s, substring) {
			nonEmptyStringsFound = true
		} else {
			// Immediate failure
			return false
		}
	}
	return nonEmptyStringsFound
}

<<<<<<< HEAD
func ValidateConnection(db *gosql.DB, connectionConfig *mysql.ConnectionConfig, name string) (string, error) {
	query := `select @@global.port, @@global.version`
=======
func ValidateConnection(db *gosql.DB, connectionConfig *mysql.ConnectionConfig, migrationContext *MigrationContext) (string, error) {
	versionQuery := `select @@global.version`
>>>>>>> c681c54e
	var port, extraPort int
	var version string
	if err := db.QueryRow(versionQuery).Scan(&version); err != nil {
		return "", err
	}
	extraPortQuery := `select @@global.extra_port`
	if err := db.QueryRow(extraPortQuery).Scan(&extraPort); err != nil {
		// swallow this error. not all servers support extra_port
	}
	// AliyunRDS set users port to "NULL", replace it by gh-ost param
	// GCP set users port to "NULL", replace it by gh-ost param
	// Azure MySQL set users port to a different value by design, replace it by gh-ost para
	if migrationContext.AliyunRDS || migrationContext.GoogleCloudPlatform || migrationContext.AzureMySQL {
		port = connectionConfig.Key.Port
	} else {
		portQuery := `select @@global.port`
		if err := db.QueryRow(portQuery).Scan(&port); err != nil {
			return "", err
		}
	}

	if connectionConfig.Key.Port == port || (extraPort > 0 && connectionConfig.Key.Port == extraPort) {
<<<<<<< HEAD
		log.Infof("%s connection validated on %+v", name, connectionConfig.Key)
=======
		migrationContext.Log.Infof("connection validated on %+v", connectionConfig.Key)
>>>>>>> c681c54e
		return version, nil
	} else if extraPort == 0 {
		return "", fmt.Errorf("Unexpected database port reported: %+v", port)
	} else {
		return "", fmt.Errorf("Unexpected database port reported: %+v / extra_port: %+v", port, extraPort)
	}
}<|MERGE_RESOLUTION|>--- conflicted
+++ resolved
@@ -63,13 +63,8 @@
 	return nonEmptyStringsFound
 }
 
-<<<<<<< HEAD
-func ValidateConnection(db *gosql.DB, connectionConfig *mysql.ConnectionConfig, name string) (string, error) {
-	query := `select @@global.port, @@global.version`
-=======
-func ValidateConnection(db *gosql.DB, connectionConfig *mysql.ConnectionConfig, migrationContext *MigrationContext) (string, error) {
+func ValidateConnection(db *gosql.DB, connectionConfig *mysql.ConnectionConfig, migrationContext *MigrationContext, name string) (string, error) {
 	versionQuery := `select @@global.version`
->>>>>>> c681c54e
 	var port, extraPort int
 	var version string
 	if err := db.QueryRow(versionQuery).Scan(&version); err != nil {
@@ -92,11 +87,7 @@
 	}
 
 	if connectionConfig.Key.Port == port || (extraPort > 0 && connectionConfig.Key.Port == extraPort) {
-<<<<<<< HEAD
-		log.Infof("%s connection validated on %+v", name, connectionConfig.Key)
-=======
-		migrationContext.Log.Infof("connection validated on %+v", connectionConfig.Key)
->>>>>>> c681c54e
+		migrationContext.Log.Infof("%s connection validated on %+v", name, connectionConfig.Key)
 		return version, nil
 	} else if extraPort == 0 {
 		return "", fmt.Errorf("Unexpected database port reported: %+v", port)
