/*
   Copyright 2022 GitHub Inc.
	 See https://github.com/github/gh-ost/blob/master/LICENSE
*/

package sql

import (
	"testing"

	"regexp"
	"strings"

	"github.com/openark/golib/log"
	"github.com/stretchr/testify/require"
)

var (
	spacesRegexp = regexp.MustCompile(`[ \t\n\r]+`)
)

func init() {
	log.SetLevel(log.ERROR)
}

func normalizeQuery(name string) string {
	name = strings.Replace(name, "`", "", -1)
	name = spacesRegexp.ReplaceAllString(name, " ")
	name = strings.TrimSpace(name)
	return name
}

func TestEscapeName(t *testing.T) {
	names := []string{"my_table", `"my_table"`, "`my_table`"}
	for _, name := range names {
		escaped := EscapeName(name)
		require.Equal(t, "`my_table`", escaped)
	}
}

func TestBuildEqualsComparison(t *testing.T) {
	{
		columns := []string{"c1"}
		values := []string{"@v1"}
		comparison, err := BuildEqualsComparison(columns, values)
		require.NoError(t, err)
		require.Equal(t, "((`c1` = @v1))", comparison)
	}
	{
		columns := []string{"c1", "c2"}
		values := []string{"@v1", "@v2"}
		comparison, err := BuildEqualsComparison(columns, values)
		require.NoError(t, err)
		require.Equal(t, "((`c1` = @v1) and (`c2` = @v2))", comparison)
	}
	{
		columns := []string{"c1"}
		values := []string{"@v1", "@v2"}
		_, err := BuildEqualsComparison(columns, values)
		require.Error(t, err)
	}
	{
		columns := []string{}
		values := []string{}
		_, err := BuildEqualsComparison(columns, values)
		require.Error(t, err)
	}
}

func TestBuildEqualsPreparedComparison(t *testing.T) {
	{
		columns := []string{"c1", "c2"}
		comparison, err := BuildEqualsPreparedComparison(columns)
		require.NoError(t, err)
		require.Equal(t, "((`c1` = ?) and (`c2` = ?))", comparison)
	}
}

func TestBuildSetPreparedClause(t *testing.T) {
	{
		columns := NewColumnList([]string{"c1"})
		clause, err := BuildSetPreparedClause(columns)
		require.NoError(t, err)
		require.Equal(t, "`c1`=?", clause)
	}
	{
		columns := NewColumnList([]string{"c1", "c2"})
		clause, err := BuildSetPreparedClause(columns)
		require.NoError(t, err)
		require.Equal(t, "`c1`=?, `c2`=?", clause)
	}
	{
		columns := NewColumnList([]string{})
		_, err := BuildSetPreparedClause(columns)
		require.Error(t, err)
	}
}

func TestBuildRangeComparison(t *testing.T) {
	{
		columns := []string{"c1"}
		values := []string{"@v1"}
		args := []interface{}{3}
		comparison, explodedArgs, err := BuildRangeComparison(columns, values, args, LessThanComparisonSign)
		require.NoError(t, err)
		require.Equal(t, "((`c1` < @v1))", comparison)
		require.Equal(t, []interface{}{3}, explodedArgs)
	}
	{
		columns := []string{"c1"}
		values := []string{"@v1"}
		args := []interface{}{3}
		comparison, explodedArgs, err := BuildRangeComparison(columns, values, args, LessThanOrEqualsComparisonSign)
		require.NoError(t, err)
		require.Equal(t, "((`c1` < @v1) or ((`c1` = @v1)))", comparison)
		require.Equal(t, []interface{}{3, 3}, explodedArgs)
	}
	{
		columns := []string{"c1", "c2"}
		values := []string{"@v1", "@v2"}
		args := []interface{}{3, 17}
		comparison, explodedArgs, err := BuildRangeComparison(columns, values, args, LessThanComparisonSign)
		require.NoError(t, err)
		require.Equal(t, "((`c1` < @v1) or (((`c1` = @v1)) AND (`c2` < @v2)))", comparison)
		require.Equal(t, []interface{}{3, 3, 17}, explodedArgs)
	}
	{
		columns := []string{"c1", "c2"}
		values := []string{"@v1", "@v2"}
		args := []interface{}{3, 17}
		comparison, explodedArgs, err := BuildRangeComparison(columns, values, args, LessThanOrEqualsComparisonSign)
		require.NoError(t, err)
		require.Equal(t, "((`c1` < @v1) or (((`c1` = @v1)) AND (`c2` < @v2)) or ((`c1` = @v1) and (`c2` = @v2)))", comparison)
		require.Equal(t, []interface{}{3, 3, 17, 3, 17}, explodedArgs)
	}
	{
		columns := []string{"c1", "c2", "c3"}
		values := []string{"@v1", "@v2", "@v3"}
		args := []interface{}{3, 17, 22}
		comparison, explodedArgs, err := BuildRangeComparison(columns, values, args, LessThanOrEqualsComparisonSign)
		require.NoError(t, err)
		require.Equal(t, "((`c1` < @v1) or (((`c1` = @v1)) AND (`c2` < @v2)) or (((`c1` = @v1) and (`c2` = @v2)) AND (`c3` < @v3)) or ((`c1` = @v1) and (`c2` = @v2) and (`c3` = @v3)))", comparison)
		require.Equal(t, []interface{}{3, 3, 17, 3, 17, 22, 3, 17, 22}, explodedArgs)
	}
	{
		columns := []string{"c1"}
		values := []string{"@v1", "@v2"}
		args := []interface{}{3, 17}
		_, _, err := BuildRangeComparison(columns, values, args, LessThanOrEqualsComparisonSign)
		require.Error(t, err)
	}
	{
		columns := []string{}
		values := []string{}
		args := []interface{}{}
		_, _, err := BuildRangeComparison(columns, values, args, LessThanOrEqualsComparisonSign)
		require.Error(t, err)
	}
}

func TestBuildRangeInsertQuery(t *testing.T) {
	databaseName := "mydb"
	originalTableName := "tbl"
	ghostTableName := "ghost"
	sharedColumns := []string{"id", "name", "position"}
	{
		uniqueKey := "PRIMARY"
		uniqueKeyColumns := NewColumnList([]string{"id"})
		rangeStartValues := []string{"@v1s"}
		rangeEndValues := []string{"@v1e"}
		rangeStartArgs := []interface{}{3}
		rangeEndArgs := []interface{}{103}

<<<<<<< HEAD
		query, explodedArgs, err := BuildRangeInsertQuery(databaseName, originalTableName, ghostTableName, sharedColumns, sharedColumns, uniqueKey, uniqueKeyColumns, rangeStartValues, rangeEndValues, rangeStartArgs, rangeEndArgs, true)
		test.S(t).ExpectNil(err)
=======
		query, explodedArgs, err := BuildRangeInsertQuery(databaseName, originalTableName, ghostTableName, sharedColumns, sharedColumns, uniqueKey, uniqueKeyColumns, rangeStartValues, rangeEndValues, rangeStartArgs, rangeEndArgs, true, false)
		require.NoError(t, err)
>>>>>>> 9af3a077
		expected := `
			insert /* gh-ost mydb.tbl */ ignore
			into
				mydb.ghost
				(id, name, position)
			(
				select id, name, position
				from
					mydb.tbl
				force index (PRIMARY)
				where
					(((id > @v1s) or ((id = @v1s)))
					and ((id < @v1e) or ((id = @v1e))))
			)`
		require.Equal(t, normalizeQuery(expected), normalizeQuery(query))
		require.Equal(t, []interface{}{3, 3, 103, 103}, explodedArgs)
	}
	{
		uniqueKey := "name_position_uidx"
		uniqueKeyColumns := NewColumnList([]string{"name", "position"})
		rangeStartValues := []string{"@v1s", "@v2s"}
		rangeEndValues := []string{"@v1e", "@v2e"}
		rangeStartArgs := []interface{}{3, 17}
		rangeEndArgs := []interface{}{103, 117}

<<<<<<< HEAD
		query, explodedArgs, err := BuildRangeInsertQuery(databaseName, originalTableName, ghostTableName, sharedColumns, sharedColumns, uniqueKey, uniqueKeyColumns, rangeStartValues, rangeEndValues, rangeStartArgs, rangeEndArgs, true)
		test.S(t).ExpectNil(err)
=======
		query, explodedArgs, err := BuildRangeInsertQuery(databaseName, originalTableName, ghostTableName, sharedColumns, sharedColumns, uniqueKey, uniqueKeyColumns, rangeStartValues, rangeEndValues, rangeStartArgs, rangeEndArgs, true, false)
		require.NoError(t, err)
>>>>>>> 9af3a077
		expected := `
			insert /* gh-ost mydb.tbl */ ignore
			into
				mydb.ghost
				(id, name, position)
			(
				select id, name, position
				from
					mydb.tbl
				force index (name_position_uidx)
				where
					(((name > @v1s) or (((name = @v1s))
					AND (position > @v2s))
					or ((name = @v1s)
					and (position = @v2s)))
					and ((name < @v1e)
					or (((name = @v1e))
					AND (position < @v2e))
					or ((name = @v1e) and (position = @v2e))))
			)`
		require.Equal(t, normalizeQuery(expected), normalizeQuery(query))
		require.Equal(t, []interface{}{3, 3, 17, 3, 17, 103, 103, 117, 103, 117}, explodedArgs)
	}
}

func TestBuildRangeInsertQueryRenameMap(t *testing.T) {
	databaseName := "mydb"
	originalTableName := "tbl"
	ghostTableName := "ghost"
	sharedColumns := []string{"id", "name", "position"}
	mappedSharedColumns := []string{"id", "name", "location"}
	{
		uniqueKey := "PRIMARY"
		uniqueKeyColumns := NewColumnList([]string{"id"})
		rangeStartValues := []string{"@v1s"}
		rangeEndValues := []string{"@v1e"}
		rangeStartArgs := []interface{}{3}
		rangeEndArgs := []interface{}{103}

<<<<<<< HEAD
		query, explodedArgs, err := BuildRangeInsertQuery(databaseName, originalTableName, ghostTableName, sharedColumns, mappedSharedColumns, uniqueKey, uniqueKeyColumns, rangeStartValues, rangeEndValues, rangeStartArgs, rangeEndArgs, true)
		test.S(t).ExpectNil(err)
=======
		query, explodedArgs, err := BuildRangeInsertQuery(databaseName, originalTableName, ghostTableName, sharedColumns, mappedSharedColumns, uniqueKey, uniqueKeyColumns, rangeStartValues, rangeEndValues, rangeStartArgs, rangeEndArgs, true, false)
		require.NoError(t, err)
>>>>>>> 9af3a077
		expected := `
			insert /* gh-ost mydb.tbl */ ignore
			into
				mydb.ghost
				(id, name, location)
			(
				select id, name, position
				from
					mydb.tbl
				force index (PRIMARY)
				where
					(((id > @v1s) or ((id = @v1s)))
					and
					((id < @v1e) or ((id = @v1e))))
			)`
		require.Equal(t, normalizeQuery(expected), normalizeQuery(query))
		require.Equal(t, []interface{}{3, 3, 103, 103}, explodedArgs)
	}
	{
		uniqueKey := "name_position_uidx"
		uniqueKeyColumns := NewColumnList([]string{"name", "position"})
		rangeStartValues := []string{"@v1s", "@v2s"}
		rangeEndValues := []string{"@v1e", "@v2e"}
		rangeStartArgs := []interface{}{3, 17}
		rangeEndArgs := []interface{}{103, 117}

<<<<<<< HEAD
		query, explodedArgs, err := BuildRangeInsertQuery(databaseName, originalTableName, ghostTableName, sharedColumns, mappedSharedColumns, uniqueKey, uniqueKeyColumns, rangeStartValues, rangeEndValues, rangeStartArgs, rangeEndArgs, true)
		test.S(t).ExpectNil(err)
=======
		query, explodedArgs, err := BuildRangeInsertQuery(databaseName, originalTableName, ghostTableName, sharedColumns, mappedSharedColumns, uniqueKey, uniqueKeyColumns, rangeStartValues, rangeEndValues, rangeStartArgs, rangeEndArgs, true, false)
		require.NoError(t, err)
>>>>>>> 9af3a077
		expected := `
			insert /* gh-ost mydb.tbl */ ignore
			into
				mydb.ghost
				(id, name, location)
			(
				select id, name, position
				from
					mydb.tbl
				force index (name_position_uidx)
				where
					(((name > @v1s) or (((name = @v1s))
					AND (position > @v2s)) or ((name = @v1s) and (position = @v2s)))
					and ((name < @v1e) or (((name = @v1e)) AND (position < @v2e))
					or ((name = @v1e) and (position = @v2e))))
			)`
		require.Equal(t, normalizeQuery(expected), normalizeQuery(query))
		require.Equal(t, []interface{}{3, 3, 17, 3, 17, 103, 103, 117, 103, 117}, explodedArgs)
	}
}

func TestBuildRangeInsertPreparedQuery(t *testing.T) {
	databaseName := "mydb"
	originalTableName := "tbl"
	ghostTableName := "ghost"
	sharedColumns := []string{"id", "name", "position"}
	{
		uniqueKey := "name_position_uidx"
		uniqueKeyColumns := NewColumnList([]string{"name", "position"})
		rangeStartArgs := []interface{}{3, 17}
		rangeEndArgs := []interface{}{103, 117}

<<<<<<< HEAD
		query, explodedArgs, err := BuildRangeInsertPreparedQuery(databaseName, originalTableName, ghostTableName, sharedColumns, sharedColumns, uniqueKey, uniqueKeyColumns, rangeStartArgs, rangeEndArgs, true)
		test.S(t).ExpectNil(err)
=======
		query, explodedArgs, err := BuildRangeInsertPreparedQuery(databaseName, originalTableName, ghostTableName, sharedColumns, sharedColumns, uniqueKey, uniqueKeyColumns, rangeStartArgs, rangeEndArgs, true, true)
		require.NoError(t, err)
>>>>>>> 9af3a077
		expected := `
			insert /* gh-ost mydb.tbl */ ignore
			into
				mydb.ghost
				(id, name, position)
			(
				select id, name, position
				from
					mydb.tbl
				force index (name_position_uidx)
				where (((name > ?) or (((name = ?)) AND (position > ?)) or ((name = ?) and (position = ?))) and ((name < ?) or (((name = ?)) AND (position < ?)) or ((name = ?) and (position = ?))))
			)`
		require.Equal(t, normalizeQuery(expected), normalizeQuery(query))
		require.Equal(t, []interface{}{3, 3, 17, 3, 17, 103, 103, 117, 103, 117}, explodedArgs)
	}
}

func TestBuildUniqueKeyRangeEndPreparedQuery(t *testing.T) {
	databaseName := "mydb"
	originalTableName := "tbl"
	var chunkSize int64 = 500
	{
		uniqueKeyColumns := NewColumnList([]string{"name", "position"})
		rangeStartArgs := []interface{}{3, 17}
		rangeEndArgs := []interface{}{103, 117}

		query, explodedArgs, err := BuildUniqueKeyRangeEndPreparedQueryViaTemptable(databaseName, originalTableName, uniqueKeyColumns, rangeStartArgs, rangeEndArgs, chunkSize, false, "test")
		require.NoError(t, err)
		expected := `
			select /* gh-ost mydb.tbl test */ name, position
			from (
				select
					name, position
				from
					mydb.tbl
				where ((name > ?) or (((name = ?)) AND (position > ?))) and ((name < ?) or (((name = ?)) AND (position < ?)) or ((name = ?) and (position = ?)))
				order by
					name asc, position asc
				limit 500) select_osc_chunk
			order by
				name desc, position desc
			limit 1`
		require.Equal(t, normalizeQuery(expected), normalizeQuery(query))
		require.Equal(t, []interface{}{3, 3, 17, 103, 103, 117, 103, 117}, explodedArgs)
	}
}

func TestBuildUniqueKeyMinValuesPreparedQuery(t *testing.T) {
	databaseName := "mydb"
	originalTableName := "tbl"
	uniqueKeyColumns := NewColumnList([]string{"name", "position"})
	uniqueKey := &UniqueKey{Name: "PRIMARY", Columns: *uniqueKeyColumns}
	{
		query, err := BuildUniqueKeyMinValuesPreparedQuery(databaseName, originalTableName, uniqueKey)
		require.NoError(t, err)
		expected := `
			select /* gh-ost mydb.tbl */ name, position
			  from
			    mydb.tbl
			  force index (PRIMARY)
			  order by
			    name asc, position asc
			  limit 1
		`
		require.Equal(t, normalizeQuery(expected), normalizeQuery(query))
	}
	{
		query, err := BuildUniqueKeyMaxValuesPreparedQuery(databaseName, originalTableName, uniqueKey)
		require.NoError(t, err)
		expected := `
			select /* gh-ost mydb.tbl */ name, position
			  from
			    mydb.tbl
			  force index (PRIMARY)
			  order by
			    name desc, position desc
			  limit 1
		`
		require.Equal(t, normalizeQuery(expected), normalizeQuery(query))
	}
}

func TestBuildDMLDeleteQuery(t *testing.T) {
	databaseName := "mydb"
	tableName := "tbl"
	tableColumns := NewColumnList([]string{"id", "name", "rank", "position", "age"})
	args := []interface{}{3, "testname", "first", 17, 23}
	{
		uniqueKeyColumns := NewColumnList([]string{"position"})

		query, uniqueKeyArgs, err := BuildDMLDeleteQuery(databaseName, tableName, tableColumns, uniqueKeyColumns, args)
		require.NoError(t, err)
		expected := `
			delete /* gh-ost mydb.tbl */
				from
					mydb.tbl
				where
					((position = ?))
		`
		require.Equal(t, normalizeQuery(expected), normalizeQuery(query))
		require.Equal(t, []interface{}{17}, uniqueKeyArgs)
	}
	{
		uniqueKeyColumns := NewColumnList([]string{"name", "position"})

		query, uniqueKeyArgs, err := BuildDMLDeleteQuery(databaseName, tableName, tableColumns, uniqueKeyColumns, args)
		require.NoError(t, err)
		expected := `
			delete /* gh-ost mydb.tbl */
				from
					mydb.tbl
				where
					((name = ?) and (position = ?))
		`
		require.Equal(t, normalizeQuery(expected), normalizeQuery(query))
		require.Equal(t, []interface{}{"testname", 17}, uniqueKeyArgs)
	}
	{
		uniqueKeyColumns := NewColumnList([]string{"position", "name"})

		query, uniqueKeyArgs, err := BuildDMLDeleteQuery(databaseName, tableName, tableColumns, uniqueKeyColumns, args)
		require.NoError(t, err)
		expected := `
			delete /* gh-ost mydb.tbl */
				from
					mydb.tbl
				where
					((position = ?) and (name = ?))
		`
		require.Equal(t, normalizeQuery(expected), normalizeQuery(query))
		require.Equal(t, []interface{}{17, "testname"}, uniqueKeyArgs)
	}
	{
		uniqueKeyColumns := NewColumnList([]string{"position", "name"})
		args := []interface{}{"first", 17}

		_, _, err := BuildDMLDeleteQuery(databaseName, tableName, tableColumns, uniqueKeyColumns, args)
		require.Error(t, err)
	}
}

func TestBuildDMLDeleteQuerySignedUnsigned(t *testing.T) {
	databaseName := "mydb"
	tableName := "tbl"
	tableColumns := NewColumnList([]string{"id", "name", "rank", "position", "age"})
	uniqueKeyColumns := NewColumnList([]string{"position"})
	{
		// test signed (expect no change)
		args := []interface{}{3, "testname", "first", -1, 23}
		query, uniqueKeyArgs, err := BuildDMLDeleteQuery(databaseName, tableName, tableColumns, uniqueKeyColumns, args)
		require.NoError(t, err)
		expected := `
			delete /* gh-ost mydb.tbl */
				from
					mydb.tbl
				where
					((position = ?))
		`
		require.Equal(t, normalizeQuery(expected), normalizeQuery(query))
		require.Equal(t, []interface{}{-1}, uniqueKeyArgs)
	}
	{
		// test unsigned
		args := []interface{}{3, "testname", "first", int8(-1), 23}
		uniqueKeyColumns.SetUnsigned("position")
		query, uniqueKeyArgs, err := BuildDMLDeleteQuery(databaseName, tableName, tableColumns, uniqueKeyColumns, args)
		require.NoError(t, err)
		expected := `
			delete /* gh-ost mydb.tbl */
				from
					mydb.tbl
				where
					((position = ?))
		`
		require.Equal(t, normalizeQuery(expected), normalizeQuery(query))
		require.Equal(t, []interface{}{uint8(255)}, uniqueKeyArgs)
	}
}

func TestBuildDMLInsertQuery(t *testing.T) {
	databaseName := "mydb"
	tableName := "tbl"
	tableColumns := NewColumnList([]string{"id", "name", "rank", "position", "age"})
	args := []interface{}{3, "testname", "first", 17, 23}
	{
		sharedColumns := NewColumnList([]string{"id", "name", "position", "age"})
		query, sharedArgs, err := BuildDMLInsertQuery(databaseName, tableName, tableColumns, sharedColumns, sharedColumns, args)
		require.NoError(t, err)
		expected := `
			replace /* gh-ost mydb.tbl */
				into mydb.tbl
					(id, name, position, age)
				values
					(?, ?, ?, ?)
		`
		require.Equal(t, normalizeQuery(expected), normalizeQuery(query))
		require.Equal(t, []interface{}{3, "testname", 17, 23}, sharedArgs)
	}
	{
		sharedColumns := NewColumnList([]string{"position", "name", "age", "id"})
		query, sharedArgs, err := BuildDMLInsertQuery(databaseName, tableName, tableColumns, sharedColumns, sharedColumns, args)
		require.NoError(t, err)
		expected := `
			replace /* gh-ost mydb.tbl */
				into mydb.tbl
					(position, name, age, id)
				values
					(?, ?, ?, ?)
		`
		require.Equal(t, normalizeQuery(expected), normalizeQuery(query))
		require.Equal(t, []interface{}{17, "testname", 23, 3}, sharedArgs)
	}
	{
		sharedColumns := NewColumnList([]string{"position", "name", "surprise", "id"})
		_, _, err := BuildDMLInsertQuery(databaseName, tableName, tableColumns, sharedColumns, sharedColumns, args)
		require.Error(t, err)
	}
	{
		sharedColumns := NewColumnList([]string{})
		_, _, err := BuildDMLInsertQuery(databaseName, tableName, tableColumns, sharedColumns, sharedColumns, args)
		require.Error(t, err)
	}
}

func TestBuildDMLInsertQuerySignedUnsigned(t *testing.T) {
	databaseName := "mydb"
	tableName := "tbl"
	tableColumns := NewColumnList([]string{"id", "name", "rank", "position", "age"})
	sharedColumns := NewColumnList([]string{"id", "name", "position", "age"})
	{
		// testing signed
		args := []interface{}{3, "testname", "first", int8(-1), 23}
		sharedColumns := NewColumnList([]string{"id", "name", "position", "age"})
		query, sharedArgs, err := BuildDMLInsertQuery(databaseName, tableName, tableColumns, sharedColumns, sharedColumns, args)
		require.NoError(t, err)
		expected := `
			replace /* gh-ost mydb.tbl */
				into mydb.tbl
					(id, name, position, age)
				values
					(?, ?, ?, ?)
		`
		require.Equal(t, normalizeQuery(expected), normalizeQuery(query))
		require.Equal(t, []interface{}{3, "testname", int8(-1), 23}, sharedArgs)
	}
	{
		// testing unsigned
		args := []interface{}{3, "testname", "first", int8(-1), 23}
		sharedColumns.SetUnsigned("position")
		query, sharedArgs, err := BuildDMLInsertQuery(databaseName, tableName, tableColumns, sharedColumns, sharedColumns, args)
		require.NoError(t, err)
		expected := `
			replace /* gh-ost mydb.tbl */
				into mydb.tbl
					(id, name, position, age)
				values
					(?, ?, ?, ?)
		`
		require.Equal(t, normalizeQuery(expected), normalizeQuery(query))
		require.Equal(t, []interface{}{3, "testname", uint8(255), 23}, sharedArgs)
	}
	{
		// testing unsigned
		args := []interface{}{3, "testname", "first", int32(-1), 23}
		sharedColumns.SetUnsigned("position")
		query, sharedArgs, err := BuildDMLInsertQuery(databaseName, tableName, tableColumns, sharedColumns, sharedColumns, args)
		require.NoError(t, err)
		expected := `
			replace /* gh-ost mydb.tbl */
				into mydb.tbl
					(id, name, position, age)
				values
					(?, ?, ?, ?)
		`
		require.Equal(t, normalizeQuery(expected), normalizeQuery(query))
		require.Equal(t, []interface{}{3, "testname", uint32(4294967295), 23}, sharedArgs)
	}
}

func TestBuildDMLUpdateQuery(t *testing.T) {
	databaseName := "mydb"
	tableName := "tbl"
	tableColumns := NewColumnList([]string{"id", "name", "rank", "position", "age"})
	valueArgs := []interface{}{3, "testname", "newval", 17, 23}
	whereArgs := []interface{}{3, "testname", "findme", 17, 56}
	{
		sharedColumns := NewColumnList([]string{"id", "name", "position", "age"})
		uniqueKeyColumns := NewColumnList([]string{"position"})
		query, sharedArgs, uniqueKeyArgs, err := BuildDMLUpdateQuery(databaseName, tableName, tableColumns, sharedColumns, sharedColumns, uniqueKeyColumns, valueArgs, whereArgs)
		require.NoError(t, err)
		expected := `
			update /* gh-ost mydb.tbl */
			  mydb.tbl
					set id=?, name=?, position=?, age=?
				where
					((position = ?))
		`
		require.Equal(t, normalizeQuery(expected), normalizeQuery(query))
		require.Equal(t, []interface{}{3, "testname", 17, 23}, sharedArgs)
		require.Equal(t, []interface{}{17}, uniqueKeyArgs)
	}
	{
		sharedColumns := NewColumnList([]string{"id", "name", "position", "age"})
		uniqueKeyColumns := NewColumnList([]string{"position", "name"})
		query, sharedArgs, uniqueKeyArgs, err := BuildDMLUpdateQuery(databaseName, tableName, tableColumns, sharedColumns, sharedColumns, uniqueKeyColumns, valueArgs, whereArgs)
		require.NoError(t, err)
		expected := `
			update /* gh-ost mydb.tbl */
			  mydb.tbl
					set id=?, name=?, position=?, age=?
				where
					((position = ?) and (name = ?))
		`
		require.Equal(t, normalizeQuery(expected), normalizeQuery(query))
		require.Equal(t, []interface{}{3, "testname", 17, 23}, sharedArgs)
		require.Equal(t, []interface{}{17, "testname"}, uniqueKeyArgs)
	}
	{
		sharedColumns := NewColumnList([]string{"id", "name", "position", "age"})
		uniqueKeyColumns := NewColumnList([]string{"age"})
		query, sharedArgs, uniqueKeyArgs, err := BuildDMLUpdateQuery(databaseName, tableName, tableColumns, sharedColumns, sharedColumns, uniqueKeyColumns, valueArgs, whereArgs)
		require.NoError(t, err)
		expected := `
			update /* gh-ost mydb.tbl */
			  mydb.tbl
					set id=?, name=?, position=?, age=?
				where
					((age = ?))
		`
		require.Equal(t, normalizeQuery(expected), normalizeQuery(query))
		require.Equal(t, []interface{}{3, "testname", 17, 23}, sharedArgs)
		require.Equal(t, []interface{}{56}, uniqueKeyArgs)
	}
	{
		sharedColumns := NewColumnList([]string{"id", "name", "position", "age"})
		uniqueKeyColumns := NewColumnList([]string{"age", "position", "id", "name"})
		query, sharedArgs, uniqueKeyArgs, err := BuildDMLUpdateQuery(databaseName, tableName, tableColumns, sharedColumns, sharedColumns, uniqueKeyColumns, valueArgs, whereArgs)
		require.NoError(t, err)
		expected := `
			update /* gh-ost mydb.tbl */
			  mydb.tbl
					set id=?, name=?, position=?, age=?
				where
					((age = ?) and (position = ?) and (id = ?) and (name = ?))
		`
		require.Equal(t, normalizeQuery(expected), normalizeQuery(query))
		require.Equal(t, []interface{}{3, "testname", 17, 23}, sharedArgs)
		require.Equal(t, []interface{}{56, 17, 3, "testname"}, uniqueKeyArgs)
	}
	{
		sharedColumns := NewColumnList([]string{"id", "name", "position", "age"})
		uniqueKeyColumns := NewColumnList([]string{"age", "surprise"})
		_, _, _, err := BuildDMLUpdateQuery(databaseName, tableName, tableColumns, sharedColumns, sharedColumns, uniqueKeyColumns, valueArgs, whereArgs)
		require.Error(t, err)
	}
	{
		sharedColumns := NewColumnList([]string{"id", "name", "position", "age"})
		uniqueKeyColumns := NewColumnList([]string{})
		_, _, _, err := BuildDMLUpdateQuery(databaseName, tableName, tableColumns, sharedColumns, sharedColumns, uniqueKeyColumns, valueArgs, whereArgs)
		require.Error(t, err)
	}
	{
		sharedColumns := NewColumnList([]string{"id", "name", "position", "age"})
		mappedColumns := NewColumnList([]string{"id", "name", "role", "age"})
		uniqueKeyColumns := NewColumnList([]string{"id"})
		query, sharedArgs, uniqueKeyArgs, err := BuildDMLUpdateQuery(databaseName, tableName, tableColumns, sharedColumns, mappedColumns, uniqueKeyColumns, valueArgs, whereArgs)
		require.NoError(t, err)
		expected := `
			update /* gh-ost mydb.tbl */
			  mydb.tbl
					set id=?, name=?, role=?, age=?
				where
					((id = ?))
		`
		require.Equal(t, normalizeQuery(expected), normalizeQuery(query))
		require.Equal(t, []interface{}{3, "testname", 17, 23}, sharedArgs)
		require.Equal(t, []interface{}{3}, uniqueKeyArgs)
	}
}

func TestBuildDMLUpdateQuerySignedUnsigned(t *testing.T) {
	databaseName := "mydb"
	tableName := "tbl"
	tableColumns := NewColumnList([]string{"id", "name", "rank", "position", "age"})
	valueArgs := []interface{}{3, "testname", "newval", int8(-17), int8(-2)}
	whereArgs := []interface{}{3, "testname", "findme", int8(-3), 56}
	sharedColumns := NewColumnList([]string{"id", "name", "position", "age"})
	uniqueKeyColumns := NewColumnList([]string{"position"})
	{
		// test signed
		query, sharedArgs, uniqueKeyArgs, err := BuildDMLUpdateQuery(databaseName, tableName, tableColumns, sharedColumns, sharedColumns, uniqueKeyColumns, valueArgs, whereArgs)
		require.NoError(t, err)
		expected := `
			update /* gh-ost mydb.tbl */
			  mydb.tbl
					set id=?, name=?, position=?, age=?
				where
					((position = ?))
		`
		require.Equal(t, normalizeQuery(expected), normalizeQuery(query))
		require.Equal(t, []interface{}{3, "testname", int8(-17), int8(-2)}, sharedArgs)
		require.Equal(t, []interface{}{int8(-3)}, uniqueKeyArgs)
	}
	{
		// test unsigned
		sharedColumns.SetUnsigned("age")
		uniqueKeyColumns.SetUnsigned("position")
		query, sharedArgs, uniqueKeyArgs, err := BuildDMLUpdateQuery(databaseName, tableName, tableColumns, sharedColumns, sharedColumns, uniqueKeyColumns, valueArgs, whereArgs)
		require.NoError(t, err)
		expected := `
			update /* gh-ost mydb.tbl */
			  mydb.tbl
					set id=?, name=?, position=?, age=?
				where
					((position = ?))
		`
		require.Equal(t, normalizeQuery(expected), normalizeQuery(query))
		require.Equal(t, []interface{}{3, "testname", int8(-17), uint8(254)}, sharedArgs)
		require.Equal(t, []interface{}{uint8(253)}, uniqueKeyArgs)
	}
}<|MERGE_RESOLUTION|>--- conflicted
+++ resolved
@@ -171,13 +171,8 @@
 		rangeStartArgs := []interface{}{3}
 		rangeEndArgs := []interface{}{103}
 
-<<<<<<< HEAD
 		query, explodedArgs, err := BuildRangeInsertQuery(databaseName, originalTableName, ghostTableName, sharedColumns, sharedColumns, uniqueKey, uniqueKeyColumns, rangeStartValues, rangeEndValues, rangeStartArgs, rangeEndArgs, true)
-		test.S(t).ExpectNil(err)
-=======
-		query, explodedArgs, err := BuildRangeInsertQuery(databaseName, originalTableName, ghostTableName, sharedColumns, sharedColumns, uniqueKey, uniqueKeyColumns, rangeStartValues, rangeEndValues, rangeStartArgs, rangeEndArgs, true, false)
-		require.NoError(t, err)
->>>>>>> 9af3a077
+		require.NoError(t, err)
 		expected := `
 			insert /* gh-ost mydb.tbl */ ignore
 			into
@@ -203,13 +198,8 @@
 		rangeStartArgs := []interface{}{3, 17}
 		rangeEndArgs := []interface{}{103, 117}
 
-<<<<<<< HEAD
 		query, explodedArgs, err := BuildRangeInsertQuery(databaseName, originalTableName, ghostTableName, sharedColumns, sharedColumns, uniqueKey, uniqueKeyColumns, rangeStartValues, rangeEndValues, rangeStartArgs, rangeEndArgs, true)
-		test.S(t).ExpectNil(err)
-=======
-		query, explodedArgs, err := BuildRangeInsertQuery(databaseName, originalTableName, ghostTableName, sharedColumns, sharedColumns, uniqueKey, uniqueKeyColumns, rangeStartValues, rangeEndValues, rangeStartArgs, rangeEndArgs, true, false)
-		require.NoError(t, err)
->>>>>>> 9af3a077
+		require.NoError(t, err)
 		expected := `
 			insert /* gh-ost mydb.tbl */ ignore
 			into
@@ -249,13 +239,8 @@
 		rangeStartArgs := []interface{}{3}
 		rangeEndArgs := []interface{}{103}
 
-<<<<<<< HEAD
 		query, explodedArgs, err := BuildRangeInsertQuery(databaseName, originalTableName, ghostTableName, sharedColumns, mappedSharedColumns, uniqueKey, uniqueKeyColumns, rangeStartValues, rangeEndValues, rangeStartArgs, rangeEndArgs, true)
-		test.S(t).ExpectNil(err)
-=======
-		query, explodedArgs, err := BuildRangeInsertQuery(databaseName, originalTableName, ghostTableName, sharedColumns, mappedSharedColumns, uniqueKey, uniqueKeyColumns, rangeStartValues, rangeEndValues, rangeStartArgs, rangeEndArgs, true, false)
-		require.NoError(t, err)
->>>>>>> 9af3a077
+		require.NoError(t, err)
 		expected := `
 			insert /* gh-ost mydb.tbl */ ignore
 			into
@@ -282,13 +267,8 @@
 		rangeStartArgs := []interface{}{3, 17}
 		rangeEndArgs := []interface{}{103, 117}
 
-<<<<<<< HEAD
 		query, explodedArgs, err := BuildRangeInsertQuery(databaseName, originalTableName, ghostTableName, sharedColumns, mappedSharedColumns, uniqueKey, uniqueKeyColumns, rangeStartValues, rangeEndValues, rangeStartArgs, rangeEndArgs, true)
-		test.S(t).ExpectNil(err)
-=======
-		query, explodedArgs, err := BuildRangeInsertQuery(databaseName, originalTableName, ghostTableName, sharedColumns, mappedSharedColumns, uniqueKey, uniqueKeyColumns, rangeStartValues, rangeEndValues, rangeStartArgs, rangeEndArgs, true, false)
-		require.NoError(t, err)
->>>>>>> 9af3a077
+		require.NoError(t, err)
 		expected := `
 			insert /* gh-ost mydb.tbl */ ignore
 			into
@@ -321,13 +301,8 @@
 		rangeStartArgs := []interface{}{3, 17}
 		rangeEndArgs := []interface{}{103, 117}
 
-<<<<<<< HEAD
 		query, explodedArgs, err := BuildRangeInsertPreparedQuery(databaseName, originalTableName, ghostTableName, sharedColumns, sharedColumns, uniqueKey, uniqueKeyColumns, rangeStartArgs, rangeEndArgs, true)
-		test.S(t).ExpectNil(err)
-=======
-		query, explodedArgs, err := BuildRangeInsertPreparedQuery(databaseName, originalTableName, ghostTableName, sharedColumns, sharedColumns, uniqueKey, uniqueKeyColumns, rangeStartArgs, rangeEndArgs, true, true)
-		require.NoError(t, err)
->>>>>>> 9af3a077
+		require.NoError(t, err)
 		expected := `
 			insert /* gh-ost mydb.tbl */ ignore
 			into
