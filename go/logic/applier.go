/*
   Copyright 2016 GitHub Inc.
	 See https://github.com/github/gh-ost/blob/master/LICENSE
*/

package logic

import (
	gosql "database/sql"
	"fmt"
	"sync/atomic"
	"time"

	"github.com/github/gh-ost/go/base"
	"github.com/github/gh-ost/go/binlog"
	"github.com/github/gh-ost/go/mysql"
	"github.com/github/gh-ost/go/sql"

	"github.com/outbrain/golib/sqlutils"
	"sync"
)

const (
	atomicCutOverMagicHint = "ghost-cut-over-sentry"
)

type dmlBuildResult struct {
	query     string
	args      []interface{}
	rowsDelta int64
	err       error
}

func newDmlBuildResult(query string, args []interface{}, rowsDelta int64, err error) *dmlBuildResult {
	return &dmlBuildResult{
		query:     query,
		args:      args,
		rowsDelta: rowsDelta,
		err:       err,
	}
}

func newDmlBuildResultError(err error) *dmlBuildResult {
	return &dmlBuildResult{
		err: err,
	}
}

// Applier connects and writes the the applier-server, which is the server where migration
// happens. This is typically the master, but could be a replica when `--test-on-replica` or
// `--execute-on-replica` are given.
// Applier is the one to actually write row data and apply binlog events onto the ghost table.
// It is where the ghost & changelog tables get created. It is where the cut-over phase happens.
type Applier struct {
<<<<<<< HEAD
	connectionConfig *mysql.ConnectionConfig
	db               *gosql.DB
	singletonDB      *gosql.DB
	migrationContext *base.MigrationContext
	name             string
=======
	connectionConfig  *mysql.ConnectionConfig
	db                *gosql.DB
	singletonDB       *gosql.DB
	migrationContext  *base.MigrationContext
	finishedMigrating int64
>>>>>>> c681c54e
}

func NewApplier(migrationContext *base.MigrationContext) *Applier {
	return &Applier{
<<<<<<< HEAD
		connectionConfig: base.GetMigrationContext().ApplierConnectionConfig,
		migrationContext: base.GetMigrationContext(),
		name:             "applier",
=======
		connectionConfig:  migrationContext.ApplierConnectionConfig,
		migrationContext:  migrationContext,
		finishedMigrating: 0,
>>>>>>> c681c54e
	}
}

func (this *Applier) InitDBConnections() (err error) {

	applierUri := this.connectionConfig.GetDBUri(this.migrationContext.DatabaseName)
	if this.db, _, err = mysql.GetDB(this.migrationContext.Uuid, applierUri); err != nil {
		return err
	}
	singletonApplierUri := fmt.Sprintf("%s&timeout=0", applierUri)
	if this.singletonDB, _, err = mysql.GetDB(this.migrationContext.Uuid, singletonApplierUri); err != nil {
		return err
	}
	this.singletonDB.SetMaxOpenConns(1)
<<<<<<< HEAD
	version, err := base.ValidateConnection(this.db, this.connectionConfig, this.name)
	if err != nil {
		return err
	}
	if _, err := base.ValidateConnection(this.singletonDB, this.connectionConfig, this.name); err != nil {
=======
	version, err := base.ValidateConnection(this.db, this.connectionConfig, this.migrationContext)
	if err != nil {
		return err
	}
	if _, err := base.ValidateConnection(this.singletonDB, this.connectionConfig, this.migrationContext); err != nil {
>>>>>>> c681c54e
		return err
	}
	this.migrationContext.ApplierMySQLVersion = version
	if err := this.validateAndReadTimeZone(); err != nil {
		return err
	}
	if !this.migrationContext.AliyunRDS && !this.migrationContext.GoogleCloudPlatform && !this.migrationContext.AzureMySQL {
		if impliedKey, err := mysql.GetInstanceKey(this.db); err != nil {
			return err
		} else {
			this.connectionConfig.ImpliedKey = impliedKey
		}
	}
	if err := this.readTableColumns(); err != nil {
		return err
	}
	this.migrationContext.Log.Infof("Applier initiated on %+v, version %+v", this.connectionConfig.ImpliedKey, this.migrationContext.ApplierMySQLVersion)
	return nil
}

// validateAndReadTimeZone potentially reads server time-zone
func (this *Applier) validateAndReadTimeZone() error {
	query := `select @@global.time_zone`
	if err := this.db.QueryRow(query).Scan(&this.migrationContext.ApplierTimeZone); err != nil {
		return err
	}

	this.migrationContext.Log.Infof("will use time_zone='%s' on applier", this.migrationContext.ApplierTimeZone)
	return nil
}

// readTableColumns reads table columns on applier
func (this *Applier) readTableColumns() (err error) {
	this.migrationContext.Log.Infof("Examining table structure on applier")
	this.migrationContext.OriginalTableColumnsOnApplier, _, err = mysql.GetTableColumns(this.db, this.migrationContext.DatabaseName, this.migrationContext.OriginalTableName)
	if err != nil {
		return err
	}
	return nil
}

// showTableStatus returns the output of `show table status like '...'` command
func (this *Applier) showTableStatus(tableName string) (rowMap sqlutils.RowMap) {
	query := fmt.Sprintf(`show /* gh-ost */ table status from %s like '%s'`, sql.EscapeName(this.migrationContext.DatabaseName), tableName)
	sqlutils.QueryRowsMap(this.db, query, func(m sqlutils.RowMap) error {
		rowMap = m
		return nil
	})
	return rowMap
}

// tableExists checks if a given table exists in database
func (this *Applier) tableExists(tableName string) (tableFound bool) {
	m := this.showTableStatus(tableName)
	return (m != nil)
}

// ValidateOrDropExistingTables verifies ghost and changelog tables do not exist,
// or attempts to drop them if instructed to.
func (this *Applier) ValidateOrDropExistingTables() error {
	if this.migrationContext.InitiallyDropGhostTable {
		if err := this.DropGhostTable(); err != nil {
			return err
		}
	}
	if this.tableExists(this.migrationContext.GetGhostTableName()) {
		return fmt.Errorf("Table %s already exists. Panicking. Use --initially-drop-ghost-table to force dropping it, though I really prefer that you drop it or rename it away", sql.EscapeName(this.migrationContext.GetGhostTableName()))
	}
	if this.migrationContext.InitiallyDropOldTable {
		if err := this.DropOldTable(); err != nil {
			return err
		}
	}
	if len(this.migrationContext.GetOldTableName()) > mysql.MaxTableNameLength {
		this.migrationContext.Log.Fatalf("--timestamp-old-table defined, but resulting table name (%s) is too long (only %d characters allowed)", this.migrationContext.GetOldTableName(), mysql.MaxTableNameLength)
	}

	if this.tableExists(this.migrationContext.GetOldTableName()) {
		return fmt.Errorf("Table %s already exists. Panicking. Use --initially-drop-old-table to force dropping it, though I really prefer that you drop it or rename it away", sql.EscapeName(this.migrationContext.GetOldTableName()))
	}

	return nil
}

// CreateGhostTable creates the ghost table on the applier host
func (this *Applier) CreateGhostTable() error {
	query := fmt.Sprintf(`create /* gh-ost */ table %s.%s like %s.%s`,
		sql.EscapeName(this.migrationContext.DatabaseName),
		sql.EscapeName(this.migrationContext.GetGhostTableName()),
		sql.EscapeName(this.migrationContext.DatabaseName),
		sql.EscapeName(this.migrationContext.OriginalTableName),
	)
	this.migrationContext.Log.Infof("Creating ghost table %s.%s",
		sql.EscapeName(this.migrationContext.DatabaseName),
		sql.EscapeName(this.migrationContext.GetGhostTableName()),
	)
	if _, err := sqlutils.ExecNoPrepare(this.db, query); err != nil {
		return err
	}
	this.migrationContext.Log.Infof("Ghost table created")
	return nil
}

// AlterGhost applies `alter` statement on ghost table
func (this *Applier) AlterGhost() error {
	query := fmt.Sprintf(`alter /* gh-ost */ table %s.%s %s`,
		sql.EscapeName(this.migrationContext.DatabaseName),
		sql.EscapeName(this.migrationContext.GetGhostTableName()),
		this.migrationContext.AlterStatementOptions,
	)
	this.migrationContext.Log.Infof("Altering ghost table %s.%s",
		sql.EscapeName(this.migrationContext.DatabaseName),
		sql.EscapeName(this.migrationContext.GetGhostTableName()),
	)
	this.migrationContext.Log.Debugf("ALTER statement: %s", query)
	if _, err := sqlutils.ExecNoPrepare(this.db, query); err != nil {
		return err
	}
	this.migrationContext.Log.Infof("Ghost table altered")
	return nil
}

// CreateChangelogTable creates the changelog table on the applier host
func (this *Applier) CreateChangelogTable() error {
	if err := this.DropChangelogTable(); err != nil {
		return err
	}
	query := fmt.Sprintf(`create /* gh-ost */ table %s.%s (
			id bigint auto_increment,
			last_update timestamp not null DEFAULT CURRENT_TIMESTAMP ON UPDATE CURRENT_TIMESTAMP,
			hint varchar(64) charset ascii not null,
			value varchar(4096) charset ascii not null,
			primary key(id),
			unique key hint_uidx(hint)
		) auto_increment=256
		`,
		sql.EscapeName(this.migrationContext.DatabaseName),
		sql.EscapeName(this.migrationContext.GetChangelogTableName()),
	)
	this.migrationContext.Log.Infof("Creating changelog table %s.%s",
		sql.EscapeName(this.migrationContext.DatabaseName),
		sql.EscapeName(this.migrationContext.GetChangelogTableName()),
	)
	if _, err := sqlutils.ExecNoPrepare(this.db, query); err != nil {
		return err
	}
	this.migrationContext.Log.Infof("Changelog table created")
	return nil
}

// dropTable drops a given table on the applied host
func (this *Applier) dropTable(tableName string) error {
	query := fmt.Sprintf(`drop /* gh-ost */ table if exists %s.%s`,
		sql.EscapeName(this.migrationContext.DatabaseName),
		sql.EscapeName(tableName),
	)
	this.migrationContext.Log.Infof("Dropping table %s.%s",
		sql.EscapeName(this.migrationContext.DatabaseName),
		sql.EscapeName(tableName),
	)
	if _, err := sqlutils.ExecNoPrepare(this.db, query); err != nil {
		return err
	}
	this.migrationContext.Log.Infof("Table dropped")
	return nil
}

// DropChangelogTable drops the changelog table on the applier host
func (this *Applier) DropChangelogTable() error {
	return this.dropTable(this.migrationContext.GetChangelogTableName())
}

// DropOldTable drops the _Old table on the applier host
func (this *Applier) DropOldTable() error {
	return this.dropTable(this.migrationContext.GetOldTableName())
}

// DropGhostTable drops the ghost table on the applier host
func (this *Applier) DropGhostTable() error {
	return this.dropTable(this.migrationContext.GetGhostTableName())
}

// WriteChangelog writes a value to the changelog table.
// It returns the hint as given, for convenience
func (this *Applier) WriteChangelog(hint, value string) (string, error) {
	explicitId := 0
	switch hint {
	case "heartbeat":
		explicitId = 1
	case "state":
		explicitId = 2
	case "throttle":
		explicitId = 3
	}
	query := fmt.Sprintf(`
			insert /* gh-ost */ into %s.%s
				(id, hint, value)
			values
				(NULLIF(?, 0), ?, ?)
			on duplicate key update
				last_update=NOW(),
				value=VALUES(value)
		`,
		sql.EscapeName(this.migrationContext.DatabaseName),
		sql.EscapeName(this.migrationContext.GetChangelogTableName()),
	)
	_, err := sqlutils.ExecNoPrepare(this.db, query, explicitId, hint, value)
	return hint, err
}

func (this *Applier) WriteAndLogChangelog(hint, value string) (string, error) {
	this.WriteChangelog(hint, value)
	return this.WriteChangelog(fmt.Sprintf("%s at %d", hint, time.Now().UnixNano()), value)
}

func (this *Applier) WriteChangelogState(value string) (string, error) {
	return this.WriteAndLogChangelog("state", value)
}

// InitiateHeartbeat creates a heartbeat cycle, writing to the changelog table.
// This is done asynchronously
func (this *Applier) InitiateHeartbeat() {
	var numSuccessiveFailures int64
	injectHeartbeat := func() error {
		if atomic.LoadInt64(&this.migrationContext.HibernateUntil) > 0 {
			return nil
		}
		if _, err := this.WriteChangelog("heartbeat", time.Now().Format(time.RFC3339Nano)); err != nil {
			numSuccessiveFailures++
			if numSuccessiveFailures > this.migrationContext.MaxRetries() {
				return this.migrationContext.Log.Errore(err)
			}
		} else {
			numSuccessiveFailures = 0
		}
		return nil
	}
	injectHeartbeat()

	heartbeatTick := time.Tick(time.Duration(this.migrationContext.HeartbeatIntervalMilliseconds) * time.Millisecond)
	for range heartbeatTick {
		if atomic.LoadInt64(&this.finishedMigrating) > 0 {
			return
		}
		// Generally speaking, we would issue a goroutine, but I'd actually rather
		// have this block the loop rather than spam the master in the event something
		// goes wrong
		if throttle, _, reasonHint := this.migrationContext.IsThrottled(); throttle && (reasonHint == base.UserCommandThrottleReasonHint) {
			continue
		}
		if err := injectHeartbeat(); err != nil {
			return
		}
	}
}

// ExecuteThrottleQuery executes the `--throttle-query` and returns its results.
func (this *Applier) ExecuteThrottleQuery() (int64, error) {
	throttleQuery := this.migrationContext.GetThrottleQuery()

	if throttleQuery == "" {
		return 0, nil
	}
	var result int64
	if err := this.db.QueryRow(throttleQuery).Scan(&result); err != nil {
		return 0, this.migrationContext.Log.Errore(err)
	}
	return result, nil
}

// ReadMigrationMinValues returns the minimum values to be iterated on rowcopy
func (this *Applier) ReadMigrationMinValues(uniqueKey *sql.UniqueKey) error {
	this.migrationContext.Log.Debugf("Reading migration range according to key: %s", uniqueKey.Name)
	query, err := sql.BuildUniqueKeyMinValuesPreparedQuery(this.migrationContext.DatabaseName, this.migrationContext.OriginalTableName, &uniqueKey.Columns)
	if err != nil {
		return err
	}
	rows, err := this.db.Query(query)
	if err != nil {
		return err
	}
	for rows.Next() {
		this.migrationContext.MigrationRangeMinValues = sql.NewColumnValues(uniqueKey.Len())
		if err = rows.Scan(this.migrationContext.MigrationRangeMinValues.ValuesPointers...); err != nil {
			return err
		}
	}
	this.migrationContext.Log.Infof("Migration min values: [%s]", this.migrationContext.MigrationRangeMinValues)

	err = rows.Err()
	return err
}

// ReadMigrationMaxValues returns the maximum values to be iterated on rowcopy
func (this *Applier) ReadMigrationMaxValues(uniqueKey *sql.UniqueKey) error {
	this.migrationContext.Log.Debugf("Reading migration range according to key: %s", uniqueKey.Name)
	query, err := sql.BuildUniqueKeyMaxValuesPreparedQuery(this.migrationContext.DatabaseName, this.migrationContext.OriginalTableName, &uniqueKey.Columns)
	if err != nil {
		return err
	}
	rows, err := this.db.Query(query)
	if err != nil {
		return err
	}
	for rows.Next() {
		this.migrationContext.MigrationRangeMaxValues = sql.NewColumnValues(uniqueKey.Len())
		if err = rows.Scan(this.migrationContext.MigrationRangeMaxValues.ValuesPointers...); err != nil {
			return err
		}
	}
	this.migrationContext.Log.Infof("Migration max values: [%s]", this.migrationContext.MigrationRangeMaxValues)

	err = rows.Err()
	return err
}

// ReadMigrationRangeValues reads min/max values that will be used for rowcopy
func (this *Applier) ReadMigrationRangeValues() error {
	if err := this.ReadMigrationMinValues(this.migrationContext.UniqueKey); err != nil {
		return err
	}
	if err := this.ReadMigrationMaxValues(this.migrationContext.UniqueKey); err != nil {
		return err
	}
	return nil
}

// CalculateNextIterationRangeEndValues reads the next-iteration-range-end unique key values,
// which will be used for copying the next chunk of rows. Ir returns "false" if there is
// no further chunk to work through, i.e. we're past the last chunk and are done with
// iterating the range (and this done with copying row chunks)
func (this *Applier) CalculateNextIterationRangeEndValues() (hasFurtherRange bool, err error) {
	this.migrationContext.MigrationIterationRangeMinValues = this.migrationContext.MigrationIterationRangeMaxValues
	if this.migrationContext.MigrationIterationRangeMinValues == nil {
		this.migrationContext.MigrationIterationRangeMinValues = this.migrationContext.MigrationRangeMinValues
	}
	for i := 0; i < 2; i++ {
		buildFunc := sql.BuildUniqueKeyRangeEndPreparedQueryViaOffset
		if i == 1 {
			buildFunc = sql.BuildUniqueKeyRangeEndPreparedQueryViaTemptable
		}
		query, explodedArgs, err := buildFunc(
			this.migrationContext.DatabaseName,
			this.migrationContext.OriginalTableName,
			&this.migrationContext.UniqueKey.Columns,
			this.migrationContext.MigrationIterationRangeMinValues.AbstractValues(),
			this.migrationContext.MigrationRangeMaxValues.AbstractValues(),
			atomic.LoadInt64(&this.migrationContext.ChunkSize),
			this.migrationContext.GetIteration() == 0,
			fmt.Sprintf("iteration:%d", this.migrationContext.GetIteration()),
		)
		if err != nil {
			return hasFurtherRange, err
		}
		rows, err := this.db.Query(query, explodedArgs...)
		if err != nil {
			return hasFurtherRange, err
		}
		iterationRangeMaxValues := sql.NewColumnValues(this.migrationContext.UniqueKey.Len())
		for rows.Next() {
			if err = rows.Scan(iterationRangeMaxValues.ValuesPointers...); err != nil {
				return hasFurtherRange, err
			}
			hasFurtherRange = true
		}
		if err = rows.Err(); err != nil {
			return hasFurtherRange, err
		}
		if hasFurtherRange {
			this.migrationContext.MigrationIterationRangeMaxValues = iterationRangeMaxValues
			return hasFurtherRange, nil
		}
	}
	this.migrationContext.Log.Debugf("Iteration complete: no further range to iterate")
	return hasFurtherRange, nil
}

// ApplyIterationInsertQuery issues a chunk-INSERT query on the ghost table. It is where
// data actually gets copied from original table.
func (this *Applier) ApplyIterationInsertQuery() (chunkSize int64, rowsAffected int64, duration time.Duration, err error) {
	startTime := time.Now()
	chunkSize = atomic.LoadInt64(&this.migrationContext.ChunkSize)

	query, explodedArgs, err := sql.BuildRangeInsertPreparedQuery(
		this.migrationContext.DatabaseName,
		this.migrationContext.OriginalTableName,
		this.migrationContext.GetGhostTableName(),
		this.migrationContext.SharedColumns.Names(),
		this.migrationContext.MappedSharedColumns.Names(),
		this.migrationContext.UniqueKey.Name,
		&this.migrationContext.UniqueKey.Columns,
		this.migrationContext.MigrationIterationRangeMinValues.AbstractValues(),
		this.migrationContext.MigrationIterationRangeMaxValues.AbstractValues(),
		this.migrationContext.GetIteration() == 0,
		this.migrationContext.IsTransactionalTable(),
	)
	if err != nil {
		return chunkSize, rowsAffected, duration, err
	}

	sqlResult, err := func() (gosql.Result, error) {
		tx, err := this.db.Begin()
		if err != nil {
			return nil, err
		}
		defer tx.Rollback()
		sessionQuery := fmt.Sprintf(`SET SESSION time_zone = '%s'`, this.migrationContext.ApplierTimeZone)
		sqlModeAddendum := `,NO_AUTO_VALUE_ON_ZERO`
		if !this.migrationContext.SkipStrictMode {
			sqlModeAddendum = fmt.Sprintf("%s,STRICT_ALL_TABLES", sqlModeAddendum)
		}
		sessionQuery = fmt.Sprintf("%s, sql_mode = CONCAT(@@session.sql_mode, ',%s')", sessionQuery, sqlModeAddendum)

		if _, err := tx.Exec(sessionQuery); err != nil {
			return nil, err
		}
		result, err := tx.Exec(query, explodedArgs...)
		if err != nil {
			return nil, err
		}
		if err := tx.Commit(); err != nil {
			return nil, err
		}
		return result, nil
	}()

	if err != nil {
		return chunkSize, rowsAffected, duration, err
	}
	rowsAffected, _ = sqlResult.RowsAffected()
	duration = time.Since(startTime)
	this.migrationContext.Log.Debugf(
		"Issued INSERT on range: [%s]..[%s]; iteration: %d; chunk-size: %d",
		this.migrationContext.MigrationIterationRangeMinValues,
		this.migrationContext.MigrationIterationRangeMaxValues,
		this.migrationContext.GetIteration(),
		chunkSize)
	return chunkSize, rowsAffected, duration, nil
}

// LockOriginalTable places a write lock on the original table
func (this *Applier) LockOriginalTable() error {
	query := fmt.Sprintf(`lock /* gh-ost */ tables %s.%s write`,
		sql.EscapeName(this.migrationContext.DatabaseName),
		sql.EscapeName(this.migrationContext.OriginalTableName),
	)
	this.migrationContext.Log.Infof("Locking %s.%s",
		sql.EscapeName(this.migrationContext.DatabaseName),
		sql.EscapeName(this.migrationContext.OriginalTableName),
	)
	this.migrationContext.LockTablesStartTime = time.Now()
	if _, err := sqlutils.ExecNoPrepare(this.singletonDB, query); err != nil {
		return err
	}
	this.migrationContext.Log.Infof("Table locked")
	return nil
}

// UnlockTables makes tea. No wait, it unlocks tables.
func (this *Applier) UnlockTables() error {
	query := `unlock /* gh-ost */ tables`
	this.migrationContext.Log.Infof("Unlocking tables")
	if _, err := sqlutils.ExecNoPrepare(this.singletonDB, query); err != nil {
		return err
	}
	this.migrationContext.Log.Infof("Tables unlocked")
	return nil
}

// SwapTablesQuickAndBumpy issues a two-step swap table operation:
// - rename original table to _old
// - rename ghost table to original
// There is a point in time in between where the table does not exist.
func (this *Applier) SwapTablesQuickAndBumpy() error {
	query := fmt.Sprintf(`alter /* gh-ost */ table %s.%s rename %s`,
		sql.EscapeName(this.migrationContext.DatabaseName),
		sql.EscapeName(this.migrationContext.OriginalTableName),
		sql.EscapeName(this.migrationContext.GetOldTableName()),
	)
	this.migrationContext.Log.Infof("Renaming original table")
	this.migrationContext.RenameTablesStartTime = time.Now()
	if _, err := sqlutils.ExecNoPrepare(this.singletonDB, query); err != nil {
		return err
	}
	query = fmt.Sprintf(`alter /* gh-ost */ table %s.%s rename %s`,
		sql.EscapeName(this.migrationContext.DatabaseName),
		sql.EscapeName(this.migrationContext.GetGhostTableName()),
		sql.EscapeName(this.migrationContext.OriginalTableName),
	)
	this.migrationContext.Log.Infof("Renaming ghost table")
	if _, err := sqlutils.ExecNoPrepare(this.db, query); err != nil {
		return err
	}
	this.migrationContext.RenameTablesEndTime = time.Now()

	this.migrationContext.Log.Infof("Tables renamed")
	return nil
}

// RenameTablesRollback renames back both table: original back to ghost,
// _old back to original. This is used by `--test-on-replica`
func (this *Applier) RenameTablesRollback() (renameError error) {
	// Restoring tables to original names.
	// We prefer the single, atomic operation:
	query := fmt.Sprintf(`rename /* gh-ost */ table %s.%s to %s.%s, %s.%s to %s.%s`,
		sql.EscapeName(this.migrationContext.DatabaseName),
		sql.EscapeName(this.migrationContext.OriginalTableName),
		sql.EscapeName(this.migrationContext.DatabaseName),
		sql.EscapeName(this.migrationContext.GetGhostTableName()),
		sql.EscapeName(this.migrationContext.DatabaseName),
		sql.EscapeName(this.migrationContext.GetOldTableName()),
		sql.EscapeName(this.migrationContext.DatabaseName),
		sql.EscapeName(this.migrationContext.OriginalTableName),
	)
	this.migrationContext.Log.Infof("Renaming back both tables")
	if _, err := sqlutils.ExecNoPrepare(this.db, query); err == nil {
		return nil
	}
	// But, if for some reason the above was impossible to do, we rename one by one.
	query = fmt.Sprintf(`rename /* gh-ost */ table %s.%s to %s.%s`,
		sql.EscapeName(this.migrationContext.DatabaseName),
		sql.EscapeName(this.migrationContext.OriginalTableName),
		sql.EscapeName(this.migrationContext.DatabaseName),
		sql.EscapeName(this.migrationContext.GetGhostTableName()),
	)
	this.migrationContext.Log.Infof("Renaming back to ghost table")
	if _, err := sqlutils.ExecNoPrepare(this.db, query); err != nil {
		renameError = err
	}
	query = fmt.Sprintf(`rename /* gh-ost */ table %s.%s to %s.%s`,
		sql.EscapeName(this.migrationContext.DatabaseName),
		sql.EscapeName(this.migrationContext.GetOldTableName()),
		sql.EscapeName(this.migrationContext.DatabaseName),
		sql.EscapeName(this.migrationContext.OriginalTableName),
	)
	this.migrationContext.Log.Infof("Renaming back to original table")
	if _, err := sqlutils.ExecNoPrepare(this.db, query); err != nil {
		renameError = err
	}
	return this.migrationContext.Log.Errore(renameError)
}

// StopSlaveIOThread is applicable with --test-on-replica; it stops the IO thread, duh.
// We need to keep the SQL thread active so as to complete processing received events,
// and have them written to the binary log, so that we can then read them via streamer.
func (this *Applier) StopSlaveIOThread() error {
	query := `stop /* gh-ost */ slave io_thread`
	this.migrationContext.Log.Infof("Stopping replication IO thread")
	if _, err := sqlutils.ExecNoPrepare(this.db, query); err != nil {
		return err
	}
	this.migrationContext.Log.Infof("Replication IO thread stopped")
	return nil
}

// StartSlaveIOThread is applicable with --test-on-replica
func (this *Applier) StartSlaveIOThread() error {
	query := `start /* gh-ost */ slave io_thread`
	this.migrationContext.Log.Infof("Starting replication IO thread")
	if _, err := sqlutils.ExecNoPrepare(this.db, query); err != nil {
		return err
	}
	this.migrationContext.Log.Infof("Replication IO thread started")
	return nil
}

// StartSlaveSQLThread is applicable with --test-on-replica
func (this *Applier) StopSlaveSQLThread() error {
	query := `stop /* gh-ost */ slave sql_thread`
	this.migrationContext.Log.Infof("Verifying SQL thread is stopped")
	if _, err := sqlutils.ExecNoPrepare(this.db, query); err != nil {
		return err
	}
	this.migrationContext.Log.Infof("SQL thread stopped")
	return nil
}

// StartSlaveSQLThread is applicable with --test-on-replica
func (this *Applier) StartSlaveSQLThread() error {
	query := `start /* gh-ost */ slave sql_thread`
	this.migrationContext.Log.Infof("Verifying SQL thread is running")
	if _, err := sqlutils.ExecNoPrepare(this.db, query); err != nil {
		return err
	}
	this.migrationContext.Log.Infof("SQL thread started")
	return nil
}

// StopReplication is used by `--test-on-replica` and stops replication.
func (this *Applier) StopReplication() error {
	if err := this.StopSlaveIOThread(); err != nil {
		return err
	}
	if err := this.StopSlaveSQLThread(); err != nil {
		return err
	}

	readBinlogCoordinates, executeBinlogCoordinates, err := mysql.GetReplicationBinlogCoordinates(this.db)
	if err != nil {
		return err
	}
	this.migrationContext.Log.Infof("Replication IO thread at %+v. SQL thread is at %+v", *readBinlogCoordinates, *executeBinlogCoordinates)
	return nil
}

// StartReplication is used by `--test-on-replica` on cut-over failure
func (this *Applier) StartReplication() error {
	if err := this.StartSlaveIOThread(); err != nil {
		return err
	}
	if err := this.StartSlaveSQLThread(); err != nil {
		return err
	}
	this.migrationContext.Log.Infof("Replication started")
	return nil
}

// GetSessionLockName returns a name for the special hint session voluntary lock
func (this *Applier) GetSessionLockName(sessionId int64) string {
	return fmt.Sprintf("gh-ost.%d.lock", sessionId)
}

// ExpectUsedLock expects the special hint voluntary lock to exist on given session
func (this *Applier) ExpectUsedLock(sessionId int64) error {
	var result int64
	query := `select is_used_lock(?)`
	lockName := this.GetSessionLockName(sessionId)
	this.migrationContext.Log.Infof("Checking session lock: %s", lockName)
	if err := this.db.QueryRow(query, lockName).Scan(&result); err != nil || result != sessionId {
		return fmt.Errorf("Session lock %s expected to be found but wasn't", lockName)
	}
	return nil
}

// ExpectProcess expects a process to show up in `SHOW PROCESSLIST` that has given characteristics
func (this *Applier) ExpectProcess(sessionId int64, stateHint, infoHint string) error {
	found := false
	query := `
		select id
			from information_schema.processlist
			where
				id != connection_id()
				and ? in (0, id)
				and state like concat('%', ?, '%')
				and info  like concat('%', ?, '%')
	`
	err := sqlutils.QueryRowsMap(this.db, query, func(m sqlutils.RowMap) error {
		found = true
		return nil
	}, sessionId, stateHint, infoHint)
	if err != nil {
		return err
	}
	if !found {
		return fmt.Errorf("Cannot find process. Hints: %s, %s", stateHint, infoHint)
	}
	return nil
}

// DropAtomicCutOverSentryTableIfExists checks if the "old" table name
// happens to be a cut-over magic table; if so, it drops it.
func (this *Applier) DropAtomicCutOverSentryTableIfExists() error {
	this.migrationContext.Log.Infof("Looking for magic cut-over table")
	tableName := this.migrationContext.GetOldTableName()
	rowMap := this.showTableStatus(tableName)
	if rowMap == nil {
		// Table does not exist
		return nil
	}
	if rowMap["Comment"].String != atomicCutOverMagicHint {
		return fmt.Errorf("Expected magic comment on %s, did not find it", tableName)
	}
	this.migrationContext.Log.Infof("Dropping magic cut-over table")
	return this.dropTable(tableName)
}

// CreateAtomicCutOverSentryTable
func (this *Applier) CreateAtomicCutOverSentryTable() error {
	if err := this.DropAtomicCutOverSentryTableIfExists(); err != nil {
		return err
	}
	tableName := this.migrationContext.GetOldTableName()

	query := fmt.Sprintf(`create /* gh-ost */ table %s.%s (
			id int auto_increment primary key
		) engine=%s comment='%s'
		`,
		sql.EscapeName(this.migrationContext.DatabaseName),
		sql.EscapeName(tableName),
		this.migrationContext.TableEngine,
		atomicCutOverMagicHint,
	)
	this.migrationContext.Log.Infof("Creating magic cut-over table %s.%s",
		sql.EscapeName(this.migrationContext.DatabaseName),
		sql.EscapeName(tableName),
	)
	if _, err := sqlutils.ExecNoPrepare(this.db, query); err != nil {
		return err
	}
	this.migrationContext.Log.Infof("Magic cut-over table created")

	return nil
}

// AtomicCutOverMagicLock
func (this *Applier) AtomicCutOverMagicLock(sessionIdChan chan int64, tableLocked chan<- error, okToUnlockTable <-chan bool, tableUnlocked chan<- error, dropCutOverSentryTableOnce *sync.Once) error {
	tx, err := this.db.Begin()
	if err != nil {
		tableLocked <- err
		return err
	}
	defer func() {
		sessionIdChan <- -1
		tableLocked <- fmt.Errorf("Unexpected error in AtomicCutOverMagicLock(), injected to release blocking channel reads")
		tableUnlocked <- fmt.Errorf("Unexpected error in AtomicCutOverMagicLock(), injected to release blocking channel reads")
		tx.Rollback()
	}()

	var sessionId int64
	if err := tx.QueryRow(`select connection_id()`).Scan(&sessionId); err != nil {
		tableLocked <- err
		return err
	}
	sessionIdChan <- sessionId

	lockResult := 0
	query := `select get_lock(?, 0)`
	lockName := this.GetSessionLockName(sessionId)
	this.migrationContext.Log.Infof("Grabbing voluntary lock: %s", lockName)
	if err := tx.QueryRow(query, lockName).Scan(&lockResult); err != nil || lockResult != 1 {
		err := fmt.Errorf("Unable to acquire lock %s", lockName)
		tableLocked <- err
		return err
	}

	tableLockTimeoutSeconds := this.migrationContext.CutOverLockTimeoutSeconds * 2
	this.migrationContext.Log.Infof("Setting LOCK timeout as %d seconds", tableLockTimeoutSeconds)
	query = fmt.Sprintf(`set session lock_wait_timeout:=%d`, tableLockTimeoutSeconds)
	if _, err := tx.Exec(query); err != nil {
		tableLocked <- err
		return err
	}

	if err := this.CreateAtomicCutOverSentryTable(); err != nil {
		tableLocked <- err
		return err
	}

	query = fmt.Sprintf(`lock /* gh-ost */ tables %s.%s write, %s.%s write`,
		sql.EscapeName(this.migrationContext.DatabaseName),
		sql.EscapeName(this.migrationContext.OriginalTableName),
		sql.EscapeName(this.migrationContext.DatabaseName),
		sql.EscapeName(this.migrationContext.GetOldTableName()),
	)
	this.migrationContext.Log.Infof("Locking %s.%s, %s.%s",
		sql.EscapeName(this.migrationContext.DatabaseName),
		sql.EscapeName(this.migrationContext.OriginalTableName),
		sql.EscapeName(this.migrationContext.DatabaseName),
		sql.EscapeName(this.migrationContext.GetOldTableName()),
	)
	this.migrationContext.LockTablesStartTime = time.Now()
	if _, err := tx.Exec(query); err != nil {
		tableLocked <- err
		return err
	}
	this.migrationContext.Log.Infof("Tables locked")
	tableLocked <- nil // No error.

	// From this point on, we are committed to UNLOCK TABLES. No matter what happens,
	// the UNLOCK must execute (or, alternatively, this connection dies, which gets the same impact)

	// The cut-over phase will proceed to apply remaining backlog onto ghost table,
	// and issue RENAME. We wait here until told to proceed.
	<-okToUnlockTable
	this.migrationContext.Log.Infof("Will now proceed to drop magic table and unlock tables")

	// The magic table is here because we locked it. And we are the only ones allowed to drop it.
	// And in fact, we will:
	this.migrationContext.Log.Infof("Dropping magic cut-over table")
	query = fmt.Sprintf(`drop /* gh-ost */ table if exists %s.%s`,
		sql.EscapeName(this.migrationContext.DatabaseName),
		sql.EscapeName(this.migrationContext.GetOldTableName()),
	)

	dropCutOverSentryTableOnce.Do(func() {
		if _, err := tx.Exec(query); err != nil {
			this.migrationContext.Log.Errore(err)
			// We DO NOT return here because we must `UNLOCK TABLES`!
		}
	})

	// Tables still locked
	this.migrationContext.Log.Infof("Releasing lock from %s.%s, %s.%s",
		sql.EscapeName(this.migrationContext.DatabaseName),
		sql.EscapeName(this.migrationContext.OriginalTableName),
		sql.EscapeName(this.migrationContext.DatabaseName),
		sql.EscapeName(this.migrationContext.GetOldTableName()),
	)
	query = `unlock tables`
	if _, err := tx.Exec(query); err != nil {
		tableUnlocked <- err
		return this.migrationContext.Log.Errore(err)
	}
	this.migrationContext.Log.Infof("Tables unlocked")
	tableUnlocked <- nil
	return nil
}

// AtomicCutoverRename
func (this *Applier) AtomicCutoverRename(sessionIdChan chan int64, tablesRenamed chan<- error) error {
	tx, err := this.db.Begin()
	if err != nil {
		return err
	}
	defer func() {
		tx.Rollback()
		sessionIdChan <- -1
		tablesRenamed <- fmt.Errorf("Unexpected error in AtomicCutoverRename(), injected to release blocking channel reads")
	}()
	var sessionId int64
	if err := tx.QueryRow(`select connection_id()`).Scan(&sessionId); err != nil {
		return err
	}
	sessionIdChan <- sessionId

	this.migrationContext.Log.Infof("Setting RENAME timeout as %d seconds", this.migrationContext.CutOverLockTimeoutSeconds)
	query := fmt.Sprintf(`set session lock_wait_timeout:=%d`, this.migrationContext.CutOverLockTimeoutSeconds)
	if _, err := tx.Exec(query); err != nil {
		return err
	}

	query = fmt.Sprintf(`rename /* gh-ost */ table %s.%s to %s.%s, %s.%s to %s.%s`,
		sql.EscapeName(this.migrationContext.DatabaseName),
		sql.EscapeName(this.migrationContext.OriginalTableName),
		sql.EscapeName(this.migrationContext.DatabaseName),
		sql.EscapeName(this.migrationContext.GetOldTableName()),
		sql.EscapeName(this.migrationContext.DatabaseName),
		sql.EscapeName(this.migrationContext.GetGhostTableName()),
		sql.EscapeName(this.migrationContext.DatabaseName),
		sql.EscapeName(this.migrationContext.OriginalTableName),
	)
	this.migrationContext.Log.Infof("Issuing and expecting this to block: %s", query)
	if _, err := tx.Exec(query); err != nil {
		tablesRenamed <- err
		return this.migrationContext.Log.Errore(err)
	}
	tablesRenamed <- nil
	this.migrationContext.Log.Infof("Tables renamed")
	return nil
}

func (this *Applier) ShowStatusVariable(variableName string) (result int64, err error) {
	query := fmt.Sprintf(`show global status like '%s'`, variableName)
	if err := this.db.QueryRow(query).Scan(&variableName, &result); err != nil {
		return 0, err
	}
	return result, nil
}

// updateModifiesUniqueKeyColumns checks whether a UPDATE DML event actually
// modifies values of the migration's unique key (the iterated key). This will call
// for special handling.
func (this *Applier) updateModifiesUniqueKeyColumns(dmlEvent *binlog.BinlogDMLEvent) (modifiedColumn string, isModified bool) {
	for _, column := range this.migrationContext.UniqueKey.Columns.Columns() {
		tableOrdinal := this.migrationContext.OriginalTableColumns.Ordinals[column.Name]
		whereColumnValue := dmlEvent.WhereColumnValues.AbstractValues()[tableOrdinal]
		newColumnValue := dmlEvent.NewColumnValues.AbstractValues()[tableOrdinal]
		if newColumnValue != whereColumnValue {
			return column.Name, true
		}
	}
	return "", false
}

// buildDMLEventQuery creates a query to operate on the ghost table, based on an intercepted binlog
// event entry on the original table.
func (this *Applier) buildDMLEventQuery(dmlEvent *binlog.BinlogDMLEvent) (results [](*dmlBuildResult)) {
	switch dmlEvent.DML {
	case binlog.DeleteDML:
		{
			query, uniqueKeyArgs, err := sql.BuildDMLDeleteQuery(dmlEvent.DatabaseName, this.migrationContext.GetGhostTableName(), this.migrationContext.OriginalTableColumns, &this.migrationContext.UniqueKey.Columns, dmlEvent.WhereColumnValues.AbstractValues())
			return append(results, newDmlBuildResult(query, uniqueKeyArgs, -1, err))
		}
	case binlog.InsertDML:
		{
			query, sharedArgs, err := sql.BuildDMLInsertQuery(dmlEvent.DatabaseName, this.migrationContext.GetGhostTableName(), this.migrationContext.OriginalTableColumns, this.migrationContext.SharedColumns, this.migrationContext.MappedSharedColumns, dmlEvent.NewColumnValues.AbstractValues())
			return append(results, newDmlBuildResult(query, sharedArgs, 1, err))
		}
	case binlog.UpdateDML:
		{
			if _, isModified := this.updateModifiesUniqueKeyColumns(dmlEvent); isModified {
				dmlEvent.DML = binlog.DeleteDML
				results = append(results, this.buildDMLEventQuery(dmlEvent)...)
				dmlEvent.DML = binlog.InsertDML
				results = append(results, this.buildDMLEventQuery(dmlEvent)...)
				return results
			}
			query, sharedArgs, uniqueKeyArgs, err := sql.BuildDMLUpdateQuery(dmlEvent.DatabaseName, this.migrationContext.GetGhostTableName(), this.migrationContext.OriginalTableColumns, this.migrationContext.SharedColumns, this.migrationContext.MappedSharedColumns, &this.migrationContext.UniqueKey.Columns, dmlEvent.NewColumnValues.AbstractValues(), dmlEvent.WhereColumnValues.AbstractValues())
			args := sqlutils.Args()
			args = append(args, sharedArgs...)
			args = append(args, uniqueKeyArgs...)
			return append(results, newDmlBuildResult(query, args, 0, err))
		}
	}
	return append(results, newDmlBuildResultError(fmt.Errorf("Unknown dml event type: %+v", dmlEvent.DML)))
}

// ApplyDMLEventQueries applies multiple DML queries onto the _ghost_ table
func (this *Applier) ApplyDMLEventQueries(dmlEvents [](*binlog.BinlogDMLEvent)) error {

	var totalDelta int64

	err := func() error {
		tx, err := this.db.Begin()
		if err != nil {
			return err
		}

		rollback := func(err error) error {
			tx.Rollback()
			return err
		}

		sessionQuery := "SET SESSION time_zone = '+00:00'"

		sqlModeAddendum := `,NO_AUTO_VALUE_ON_ZERO`
		if !this.migrationContext.SkipStrictMode {
			sqlModeAddendum = fmt.Sprintf("%s,STRICT_ALL_TABLES", sqlModeAddendum)
		}
		sessionQuery = fmt.Sprintf("%s, sql_mode = CONCAT(@@session.sql_mode, ',%s')", sessionQuery, sqlModeAddendum)

		if _, err := tx.Exec(sessionQuery); err != nil {
			return rollback(err)
		}
		for _, dmlEvent := range dmlEvents {
			for _, buildResult := range this.buildDMLEventQuery(dmlEvent) {
				if buildResult.err != nil {
					return rollback(buildResult.err)
				}
				if _, err := tx.Exec(buildResult.query, buildResult.args...); err != nil {
					err = fmt.Errorf("%s; query=%s; args=%+v", err.Error(), buildResult.query, buildResult.args)
					return rollback(err)
				}
				totalDelta += buildResult.rowsDelta
			}
		}
		if err := tx.Commit(); err != nil {
			return err
		}
		return nil
	}()

	if err != nil {
		return this.migrationContext.Log.Errore(err)
	}
	// no error
	atomic.AddInt64(&this.migrationContext.TotalDMLEventsApplied, int64(len(dmlEvents)))
	if this.migrationContext.CountTableRows {
		atomic.AddInt64(&this.migrationContext.RowsDeltaEstimate, totalDelta)
	}
	this.migrationContext.Log.Debugf("ApplyDMLEventQueries() applied %d events in one transaction", len(dmlEvents))
	return nil
}

func (this *Applier) Teardown() {
	this.migrationContext.Log.Debugf("Tearing down...")
	this.db.Close()
	this.singletonDB.Close()
	atomic.StoreInt64(&this.finishedMigrating, 1)
}<|MERGE_RESOLUTION|>--- conflicted
+++ resolved
@@ -52,32 +52,20 @@
 // Applier is the one to actually write row data and apply binlog events onto the ghost table.
 // It is where the ghost & changelog tables get created. It is where the cut-over phase happens.
 type Applier struct {
-<<<<<<< HEAD
-	connectionConfig *mysql.ConnectionConfig
-	db               *gosql.DB
-	singletonDB      *gosql.DB
-	migrationContext *base.MigrationContext
-	name             string
-=======
 	connectionConfig  *mysql.ConnectionConfig
 	db                *gosql.DB
 	singletonDB       *gosql.DB
 	migrationContext  *base.MigrationContext
 	finishedMigrating int64
->>>>>>> c681c54e
+  name              string
 }
 
 func NewApplier(migrationContext *base.MigrationContext) *Applier {
 	return &Applier{
-<<<<<<< HEAD
-		connectionConfig: base.GetMigrationContext().ApplierConnectionConfig,
-		migrationContext: base.GetMigrationContext(),
-		name:             "applier",
-=======
 		connectionConfig:  migrationContext.ApplierConnectionConfig,
 		migrationContext:  migrationContext,
 		finishedMigrating: 0,
->>>>>>> c681c54e
+    name:              "applier",
 	}
 }
 
@@ -92,19 +80,11 @@
 		return err
 	}
 	this.singletonDB.SetMaxOpenConns(1)
-<<<<<<< HEAD
-	version, err := base.ValidateConnection(this.db, this.connectionConfig, this.name)
-	if err != nil {
-		return err
-	}
-	if _, err := base.ValidateConnection(this.singletonDB, this.connectionConfig, this.name); err != nil {
-=======
-	version, err := base.ValidateConnection(this.db, this.connectionConfig, this.migrationContext)
-	if err != nil {
-		return err
-	}
-	if _, err := base.ValidateConnection(this.singletonDB, this.connectionConfig, this.migrationContext); err != nil {
->>>>>>> c681c54e
+	version, err := base.ValidateConnection(this.db, this.connectionConfig, this.migrationContext, this.name)
+	if err != nil {
+		return err
+	}
+	if _, err := base.ValidateConnection(this.singletonDB, this.connectionConfig, this.migrationContext, this.name); err != nil {
 		return err
 	}
 	this.migrationContext.ApplierMySQLVersion = version
