--- conflicted
+++ resolved
@@ -1244,19 +1244,10 @@
 				if buildResult.err != nil {
 					return rollback(buildResult.err)
 				}
-<<<<<<< HEAD
-				result, err := tx.Exec(buildResult.query, buildResult.args...)
-
-				if err != nil {
-					err = fmt.Errorf("%w; query=%s; args=%+v", err, buildResult.query, buildResult.args)
-					return rollback(err)
-				}
-=======
 				nArgs += len(buildResult.args)
 				buildResults = append(buildResults, buildResult)
 			}
 		}
->>>>>>> 7c30fb08
 
 		// We batch together the DML queries into multi-statements to minimize network trips.
 		// We have to use the raw driver connection to access the rows affected
